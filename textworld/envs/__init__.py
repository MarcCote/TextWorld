--- conflicted
+++ resolved
@@ -4,10 +4,7 @@
 
 from textworld.envs.glulx.git_glulx import GitGlulxEnv
 from textworld.envs.zmachine.jericho import JerichoEnv
-<<<<<<< HEAD
 from textworld.envs.tw import TextWorldEnv
-from textworld.envs.wrappers.tw_inform7 import TWInform7
-=======
 from textworld.envs.wrappers.tw_inform7 import TWInform7
 from textworld.envs.pddl import PddlEnv
 
@@ -22,5 +19,4 @@
         return PddlEnv
 
     msg = "Unsupported game format: {}".format(path)
-    raise ValueError(msg)
->>>>>>> 634f9f91
+    raise ValueError(msg)