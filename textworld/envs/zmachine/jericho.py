--- conflicted
+++ resolved
@@ -136,11 +136,7 @@
 
         # Copy core Environment's attributes.
         env.state = self.state.copy()
-<<<<<<< HEAD
-        env.infos = self.request_infos.copy()
-=======
         env.request_infos = self.request_infos.copy()
->>>>>>> e72ed2af
         return env
 
 
