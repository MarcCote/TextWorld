# Copyright (c) Microsoft Corporation. All rights reserved.
# Licensed under the MIT license.


import glob
import re
import warnings
from os.path import join as pjoin
from collections import OrderedDict, defaultdict
from typing import Any, Optional, Mapping, List, Tuple, Container, Union

from numpy.random import RandomState

import textworld
from textworld import g_rng
from textworld.utils import uniquify
from textworld.generator.data import KnowledgeBase
from textworld.textgen import TextGrammar


NB_EXPANSION_RETRIES = 20


def fix_determinant(var):
    var = var.replace("  ", " ")
    var = var.replace(" a a", " an a")
    var = var.replace(" a e", " an e")
    var = var.replace(" a i", " an i")
    var = var.replace(" a o", " an o")
    var = var.replace(" a u", " an u")
    var = var.replace(" A a", " An a")
    var = var.replace(" A e", " An e")
    var = var.replace(" A i", " An i")
    var = var.replace(" A o", " An o")
    var = var.replace(" A u", " An u")
    return var


class MissingTextGrammar(NameError):
    def __init__(self, path):
        msg = "Cannot find any theme files: {path}."
        super().__init__(msg.format(path=path))


class GrammarOptions:
    __slots__ = ['theme', 'names_to_exclude', 'include_adj', 'blend_descriptions',
                 'ambiguous_instructions', 'only_last_action',
                 'blend_instructions',
                 'allowed_variables_numbering', 'unique_expansion']

    def __init__(self, options=None, **kwargs):
        if isinstance(options, GrammarOptions):
            options = options.serialize()

        options = options or kwargs

        #: str: Grammar theme's name. All `*.twg` files starting with that name will be loaded.
        # self.theme = options.get("theme", "house")
        self.theme = options.get("theme", "new")  # TODO: change back to previous line.
        #: List[str]: List of names the text generation should not use.
        self.names_to_exclude = list(options.get("names_to_exclude", []))
        #: bool: Append numbers after an object name if there is not enough variation for it.
        self.allowed_variables_numbering = options.get("allowed_variables_numbering", False)
        #: bool: When True, #symbol# are force to be expanded to unique text.
        self.unique_expansion = options.get("unique_expansion", False)
        #: bool: When True, object names can be preceeded by an adjective.
        self.include_adj = options.get("include_adj", False)
        #: bool: When True, only the last action of a quest will be described
        #:       in the generated objective.
        self.only_last_action = options.get("only_last_action", False)
        #: bool: When True, consecutive actions to be accomplished might be
        #:       described in a single sentence rather than separate ones.
        self.blend_instructions = options.get("blend_instructions", False)
        #: bool: When True, objects sharing some properties might be described
        #:       in a single sentence rather than separate consecutive ones.
        self.blend_descriptions = options.get("blend_descriptions", False)
        #: bool: When True, in the game objective, objects of interest might
        #:       be refer to by their type or adjective rather than full name.
        self.ambiguous_instructions = options.get("ambiguous_instructions", False)

    def serialize(self) -> Mapping:
        """ Serialize this object.

        Results:
            GrammarOptions's data serialized to be JSON compatible.
        """
        return {slot: getattr(self, slot) for slot in self.__slots__}

    @classmethod
    def deserialize(cls, data: Mapping) -> "GrammarOptions":
        """ Creates a `GrammarOptions` from serialized data.

        Args:
            data: Serialized data with the needed information to build a
                  `GrammarOptions` object.
        """
        return cls(data)

    def copy(self) -> "GrammarOptions":
        return GrammarOptions.deserialize(self.serialize())

    def __eq__(self, other) -> bool:
        return (isinstance(other, GrammarOptions)
                and all(getattr(self, slot) == getattr(other, slot) for slot in self.__slots__))

    @property
    def uuid(self) -> str:
        """ Generate UUID for this set of grammar options. """
        def _unsigned(n):
            return n & 0xFFFFFFFFFFFFFFFF

        # Skip theme and names_to_exclude.
        values = [int(getattr(self, s)) for s in self.__slots__[2:]]
        option = "".join(map(str, values))

        from hashids import Hashids
        hashids = Hashids(salt="TextWorld")
        if len(self.names_to_exclude) > 0:
            names_to_exclude_hash = _unsigned(hash(frozenset(self.names_to_exclude)))
            return self.theme + "-" + hashids.encode(names_to_exclude_hash) + "-" + hashids.encode(int(option))

        return self.theme + "-" + hashids.encode(int(option))

    def __str__(self) -> str:
        infos = []
        for slot in self.__slots__:
            infos.append("{}: {}".format(slot, getattr(self, slot)))

        return "\n".join(infos)


class Grammar:
    """
    Context-Free Grammar for text generation.
    """

    _cache = {}

    def __init__(self, options: Union[GrammarOptions, Mapping[str, Any]] = {}, rng: Optional[RandomState] = None,
                 kb: Optional[KnowledgeBase] = None):
        """
        Arguments:
            options:
                For customizing text generation process (see
                :py:class:`textworld.generator.GrammarOptions <textworld.generator.text_grammar.GrammarOptions>`
                for the list of available options).
            rng:
                Random generator used for sampling tag expansions.
        """
        self.options = GrammarOptions(options)
        self.grammar = OrderedDict()
        self.rng = g_rng.next() if rng is None else rng
        self.allowed_variables_numbering = self.options.allowed_variables_numbering
        self.unique_expansion = self.options.unique_expansion
        self.all_expansions = defaultdict(list)

        # The current used symbols
        self.overflow_dict = OrderedDict()
        self.used_names = set(self.options.names_to_exclude)

        # Load the grammar associated to the provided theme.
        self.theme = self.options.theme

        # Load the object names file
        path = pjoin(KnowledgeBase.default().text_grammars_path, glob.escape(self.theme) + "*.twg")
        files = glob.glob(path)
        if kb is not None:
            path = pjoin(kb.text_grammars_path, glob.escape(self.theme) + "*.twg")
            files += glob.glob(path)

        if len(files) == 0:
            raise MissingTextGrammar(path)

<<<<<<< HEAD
        self.grammar_files = files
=======
        assert len(files) == 1, "TODO"
>>>>>>> 634f9f91
        for filename in files:
            self._parse(filename)

    def __eq__(self, other):
        return (isinstance(other, Grammar)
                and self.overflow_dict == other.overflow_dict
                and self.grammar == other.grammar
                and self.options.uuid == other.options.uuid
                and self.used_names == other.used_names)

    def _parse(self, path: str):
        """
        Parse lines and add them to the grammar.
        """
        with open(path) as f:
            self.grammar = TextGrammar.parse(f.read(), filename=path)

        # if path not in self._cache:
        #     with open(path) as f:
        #         self._cache[path] = TextGrammar.parse(f.read(), filename=path)

        # for name, rule in self._cache[path].rules.items():
        #     self.grammar["#" + name + "#"] = rule

    def has_tag(self, tag: str) -> bool:
        """
        Check if the grammar has a given tag.
        """
        return tag in self.grammar

    def get_random_expansion(self, tag: str, rng: Optional[RandomState] = None, game=None) -> str:
        """
        Return a randomly chosen expansion for the given tag.

        Parameters
        ----------
        tag :
            Grammar tag to be expanded.
        rng : optional
            Random generator used to chose an expansion when there is many.
            By default, it used the random generator of this grammar object.

        Returns
        -------
        expansion :
            An expansion chosen randomly for the provided tag.
        """
        rng = rng or self.rng

        if not self.has_tag(tag):
            raise ValueError("Tag: {} does not exist!".format(tag))

        for _ in range(NB_EXPANSION_RETRIES):
            expansion = rng.choice(self.grammar[tag].alternatives)
            expansion = expansion.full_form(game)
            if not self.unique_expansion or expansion not in self.all_expansions[tag]:
                break

        self.all_expansions[tag].append(expansion)
        return expansion

    def expand(self, text: str, rng: Optional[RandomState] = None, game = None) -> str:
        """
        Expand some text until there is no more tag to expand.

        Parameters
        ----------
        text :
            Text potentially containing grammar tags to be expanded.
        rng : optional
            Random generator used to chose an expansion when there is many.
            By default, it used the random generator of this grammar object.

        Returns
        -------
        expanded_text :
            Resulting text in which there is no grammar tag left to be expanded.
        """
        rng = self.rng if rng is None else rng
        while "#" in text:
            to_replace = re.findall(r'[#][^#]*[#]', text)
            tag = self.rng.choice(to_replace)
            replacement = self.get_random_expansion(tag, rng, game)
            text = text.replace(tag, replacement)

        return text

    def split_name_adj_noun(self, candidate: str, include_adj: bool) -> Optional[Tuple[str, str, str]]:
        """
        Extract the full name, the adjective and the noun from a string.

        Parameters
        ----------
        candidate :
            String that may contain one adjective-noun sperator '|'.
        include_adj : optional
            If True, the name can contain a generated adjective.
            If False, any generated adjective will be discarded.

        Returns
        -------
        name :
            The whole name, i.e. `adj + " " + noun`.
        adj :
            The adjective part of the name.
        noun :
            The noun part of the name.
        """
        parts = candidate.split("|")
        noun = parts[-1].strip()
        if len(parts) == 1 or not include_adj:
            adj = None
        elif len(parts) == 2:
            adj = parts[0].strip()
        else:
            raise ValueError("Too many separators '|' in '{}'".format(candidate))

        name = adj + " " + noun if adj is not None else noun
        return name, adj, noun

    def generate_name(self, obj_type: str, room_type: str = "",
                      include_adj: Optional[bool] = None, exclude: Container[str] = []) -> Tuple[str, str, str]:
        """
        Generate a name given an object type and the type room it belongs to.

        Parameters
        ----------
        obj_type :
            Type of the object for which we will generate a name.
        room_type : optional
            Type of the room the object belongs to.
        include_adj : optional
            If True, the name can contain a generated adjective.
            If False, any generated adjective will be discarded.
            Default: use value grammar.options.include_adj
        exclude : optional
            List of names we should avoid generating.

        Returns
        -------
        name :
            The whole name, i.e. `adj + " " + noun`.
        adj :
            The adjective part of the name.
        noun :
            The noun part of the name.
        """
        if include_adj is None:
            include_adj = self.options.include_adj

        # Get room-specialized name, if possible.
        symbol = "#{}_({})#".format(room_type, obj_type)
        if not self.has_tag(symbol):
            # Otherwise, fallback on the generic object names.
            symbol = "#({})#".format(obj_type)

        # We don't want to generate a name that is in `exclude`.
        found_candidate = False
        for i in range(50):  # We default to fifty attempts
            candidate = self.expand(symbol)
            name, adj, noun = self.split_name_adj_noun(candidate, include_adj)

            if name not in exclude:
                found_candidate = True
                break

        if not found_candidate:
            # Not enough variation for the object we want to name.
            # Warn the user and fall back on adding an adjective if we can.
            if not include_adj:
                name, adj, noun = self.generate_name(obj_type, room_type, include_adj=True, exclude=exclude)
                msg = ("Not enough variation for '{}'. Falling back on using adjective '{}'."
                       " To avoid this message you can add more variation in the '{}'"
                       " related grammar files located in '{}'.")
                msg = msg.format(symbol, adj, self.theme, KnowledgeBase.default().text_grammars_path)
                warnings.warn(msg, textworld.GenerationWarning)
                return name, adj, noun

            # Still not enough variation for the object we want to name.
            if not self.allowed_variables_numbering:
                msg = ("Not enough variation for '{}'. You can add more variation"
                       " in the '{}' related grammar files located in '{}'"
                       " or turn on the 'include_adj=True' grammar flag."
                       " In last resort, you could always turn on the"
                       " 'allowed_variables_numbering=True' grammar flag"
                       " to append unique number to object name.")
                msg = msg.format(symbol, self.theme, KnowledgeBase.default().text_grammars_path)
                raise ValueError(msg)

            if obj_type not in self.overflow_dict:
                self.overflow_dict[obj_type] = []

            # Append unique (per type) number to the noun.
            suffix = " {}".format(len(self.overflow_dict[obj_type]))
            noun += suffix
            name += suffix
            self.overflow_dict[obj_type].append(name)

        return name, adj, noun

    def get_vocabulary(self) -> List[str]:
        seen = set()
        all_words = set()
        pattern = re.compile(r'[#][^#]*[#]')
        i7_pattern = re.compile(r'\[[^]]*\]')
        tw_pattern = re.compile(r'\((obj|name[^)]*|action|list_of_actions)\)')
        to_expand = list(self.grammar.keys())
        while len(to_expand) > 0:
            tag = to_expand.pop()
            if tag in seen:
                continue

            seen.add(tag)

            # Remove i7 code snippets.
            tag = i7_pattern.sub(" ", tag)
            # Remove all TW placeholders.
            tag = tw_pattern.sub(" ", tag)

            words = tag.split()
            for word in words:
                if pattern.search(word):
                    for to_replace in pattern.findall(word):
                        for alternative in self.grammar[to_replace].alternatives:
                            to_expand.append(word.replace(to_replace, alternative.full_form()))

                else:
                    all_words.add(word)

        return sorted(all_words)

    def get_all_expansions_for_tag(self, tag: str, max_depth: int = 500) -> List[str]:
        """
        Get all possible expansions for a grammar tag.

        Parameters
        ----------
        tag :
            Grammar tag to be expanded.
        max_depth : optional
            Maximum recursion depth when expanding tag.

        Returns
        -------
        expansions :
            All possible expansions.
        """
        if tag not in self.grammar:
            return []

        variants = []

        # Recursively get all symbol possibilities
        def _iterate(tag, depth):
            if "#" in tag and depth < max_depth:
                depth += 1
                to_replace = re.findall(r'[#][^#]*[#]', tag)
                for replace in to_replace:
                    for rhs in self.grammar[replace].alternatives:
                        _iterate(tag.replace(replace, rhs.full_form()), depth)
            else:
                variants.append(tag)

        _iterate(tag, 0)
        return variants

    def get_all_expansions_for_type(self, type: str):
        """
        Get all possible expansions for a given object type.

        Parameters
        ----------
        type :
            Object type.

        Returns
        -------
        names :
            All possible names.
        """
        expansions = self.get_all_expansions_for_tag("#({})#".format(type))
        for room_type in self.grammar["#room_type#"].alternatives:
            expansions += self.get_all_expansions_for_tag("#{}_({})#".format(room_type.full_form(), type))

        return uniquify(expansions)

    def get_all_names_for_type(self, type: str, include_adj: True):
        """
        Get all possible names for a given object type.

        Parameters
        ----------
        type :
            Object type.
        include_adj : optional
            If True, names can contain generated adjectives.
            If False, any generated adjectives will be discarded.

        Returns
        -------
        names :
            All possible names sorted in alphabetical order.
        """
        expansions = self.get_all_expansions_for_type(type)
        names = [self.split_name_adj_noun(expansion, include_adj)[0] for expansion in expansions]
        return sorted(set(names))

    def get_all_adjective_for_type(self, type: str):
        """
        Get all possible adjectives for a given object type.

        Parameters
        ----------
        type :
            Object type.

        Returns
        -------
        adjectives :
            All possible adjectives sorted in alphabetical order.
        """
        expansions = self.get_all_expansions_for_type(type)
        adjectives = [self.split_name_adj_noun(expansion, include_adj=True)[1] for expansion in expansions]
        return sorted(set(adjectives))

    def get_all_nouns_for_type(self, type: str):
        """
        Get all possible nouns for a given object type.

        Parameters
        ----------
        type :
            Object type.

        Returns
        -------
        nouns :
            All possible nouns sorted in alphabetical order.
        """
        expansions = self.get_all_expansions_for_type(type)
        nouns = [self.split_name_adj_noun(expansion, include_adj=False)[2] for expansion in expansions]
        return sorted(set(nouns))

    def check(self) -> bool:
        """
        Check if this grammar is valid.

        TODO: use logging mechanism to report warnings and errors.
        """
        errors_found = False
        for symbol in self.grammar:
            if len(self.grammar[symbol].alternatives) == 0:
                print("[Warning] Symbol {} has empty tags".format(symbol))

            for tag in self.grammar[symbol].alternatives:
                tag = tag.full_form()
                if tag == "":
                    print("[Warning] Symbol {} has empty tags".format(symbol))

                for symb in re.findall(r'[#][^#]*[#]', tag):
                    if symb not in self.grammar:
                        print("[Error] Symbol {} not found in grammar (Occurs in expansion of {})".format(symb, symbol))
                        errors_found = True

        return not errors_found<|MERGE_RESOLUTION|>--- conflicted
+++ resolved
@@ -171,11 +171,7 @@
         if len(files) == 0:
             raise MissingTextGrammar(path)
 
-<<<<<<< HEAD
         self.grammar_files = files
-=======
-        assert len(files) == 1, "TODO"
->>>>>>> 634f9f91
         for filename in files:
             self._parse(filename)
 
