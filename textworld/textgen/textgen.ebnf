@@grammar :: TextGrammar

@@whitespace :: ?"[\t]+"

@@eol_comments :: ?"^(//.*|\s*)\n?"

tag = ?"[\w()/!<>\-\s,.]+" ;

given = ?"([^;|{}\n\[\]#])+" ;

<<<<<<< HEAD
literal = ?"(([^;|<>\n\[\]()]|\[[^\[\]]*\]|\([^()]*\))+(?<!\s))" ;
=======
(* expression = ?"([^;|{}\[\]\n])+" ; *)
>>>>>>> 634f9f91

statement = ?"([^|\[\]{}\n<>])+" ;

Literal = ?'([^;|"<>\[\]#{}]+)?' ;

literalAlternative::Literal = value:Literal ;

TerminalSymbol::TerminalSymbol = ('"' literal:Literal '"' | literal:Literal);

nonterminalSymbol::NonterminalSymbol = "#" symbol:tag "#" ;

evalSymbol::EvalSymbol = statement:statement ;

(* conditionalSymbol::ConditionalSymbol = expression:(nonterminalSymbol | evalSymbol) ["|" given:given] ; *)

conditionalSymbol::ConditionalSymbol = expression:(nonterminalSymbol | evalSymbol) [?"\s*\|\s*" given:given] ;

(* specialSymbol::SpecialSymbol = "{" statement:(listSymbol | conditionalSymbol) "}" ; *)

specialSymbol::SpecialSymbol = "{" statement:conditionalSymbol "}" ;

(* listSymbol::ListSymbol = "[" conditional:conditionalSymbol "]" ; *)

listSymbol::ListSymbol = "[" symbol:specialSymbol "]" ;

pythonSymbol::PythonSymbol = "<" statement:statement ">" ;

(* Symbol = listSymbol | pythonSymbol | specialSymbol | nonterminalSymbol | TerminalSymbol; *)

Symbol = listSymbol | specialSymbol | nonterminalSymbol | TerminalSymbol;

adjectiveNoun::AdjectiveNoun = adjective:Literal "|" noun:Literal ;

entity = adjectiveNoun | literalAlternative ;

match::Match = lhs:entity "<->" rhs:entity ;

<<<<<<< HEAD
alternative = match | entity | ();
=======
String::String = symbols:{Symbol}+ ;
>>>>>>> 634f9f91

alternatives = ";".{String}+ ;

productionRule::ProductionRule = symbol:tag ":" alternatives:alternatives ("\n" | $) ;

grammar::TextGrammar = rules:{productionRule}* $ ;

start = grammar ;

onlyString = @:String $ ;<|MERGE_RESOLUTION|>--- conflicted
+++ resolved
@@ -8,11 +8,7 @@
 
 given = ?"([^;|{}\n\[\]#])+" ;
 
-<<<<<<< HEAD
-literal = ?"(([^;|<>\n\[\]()]|\[[^\[\]]*\]|\([^()]*\))+(?<!\s))" ;
-=======
 (* expression = ?"([^;|{}\[\]\n])+" ; *)
->>>>>>> 634f9f91
 
 statement = ?"([^|\[\]{}\n<>])+" ;
 
@@ -50,11 +46,7 @@
 
 match::Match = lhs:entity "<->" rhs:entity ;
 
-<<<<<<< HEAD
-alternative = match | entity | ();
-=======
 String::String = symbols:{Symbol}+ ;
->>>>>>> 634f9f91
 
 alternatives = ";".{String}+ ;
 
